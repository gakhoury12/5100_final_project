<<<<<<< HEAD
import os
import random
import torch
import torch.nn as nn
import torch.optim as optim
import gym
import flappy_bird_gym
import matplotlib.pyplot as plt
from collections import deque
from torch.cuda.amp import GradScaler, autocast
import contextlib
import cv2


class DQNRGB(nn.Module):
    def __init__(self, action_dim):
        super(DQNRGB, self).__init__()
        self.conv1 = nn.Conv2d(3, 32, kernel_size=8, stride=4)
        self.conv2 = nn.Conv2d(32, 64, kernel_size=4, stride=2)
        self.conv3 = nn.Conv2d(64, 64, kernel_size=3, stride=1)

        self.dummy_input = torch.zeros(1, 3, 64, 64)
        self.feature_map_size = self._get_conv_output(self.dummy_input)

        self.value_stream = nn.Sequential(
            nn.Linear(self.feature_map_size, 512),
            nn.ReLU(),
            nn.Linear(512, 1)
        )
        self.advantage_stream = nn.Sequential(
            nn.Linear(self.feature_map_size, 512),
            nn.ReLU(),
            nn.Linear(512, action_dim)
        )

    def _get_conv_output(self, x):
        x = torch.relu(self.conv1(x))
        x = torch.relu(self.conv2(x))
        x = torch.relu(self.conv3(x))
        return int(torch.numel(x))

    def forward(self, x):
        x = torch.relu(self.conv1(x))
        x = torch.relu(self.conv2(x))
        x = torch.relu(self.conv3(x))
        x = x.view(x.size(0), -1)

        value = self.value_stream(x)
        advantage = self.advantage_stream(x)
        q_values = value + (advantage - advantage.mean(dim=1, keepdim=True))
        return q_values


class DQNAgentRGB:
    def __init__(self, action_dim, learning_rate=1e-4, gamma=0.99, epsilon_start=1.0, epsilon_min=0.01, epsilon_decay=0.9995):
        self.action_dim = action_dim
        self.gamma = gamma
        self.epsilon = epsilon_start
        self.epsilon_min = epsilon_min
        self.epsilon_decay = epsilon_decay
        self.replay_buffer = deque(maxlen=100000)

        self.device = torch.device("cuda" if torch.cuda.is_available() else "cpu")
        print(f"Using device: {self.device}")

        self.policy_net = DQNRGB(action_dim).to(self.device)
        self.target_net = DQNRGB(action_dim).to(self.device)
        self.optimizer = optim.Adam(self.policy_net.parameters(), lr=learning_rate)
        self.target_net.load_state_dict(self.policy_net.state_dict())
        self.target_net.eval()

        self.scaler = GradScaler()

    def preprocess(self, state):
        # Convert the state to a numpy array, resize using OpenCV, and normalize
        state = cv2.resize(state, (64, 64))  # Resize using OpenCV to 64x64
        state = torch.tensor(state, dtype=torch.float32, device=self.device).permute(2, 0, 1) / 255.0
        return state

    def select_action(self, state):
        state = self.preprocess(state).unsqueeze(0)
        if random.random() < self.epsilon:
            return random.randint(0, self.action_dim - 1)
        else:
            with torch.no_grad():
                q_values = self.policy_net(state)
                return torch.argmax(q_values).item()

    def store_transition(self, state, action, reward, next_state, done):
        state = self.preprocess(state)
        next_state = self.preprocess(next_state)
        self.replay_buffer.append((state, action, reward, next_state, done))

    def train(self, batch_size=256):
        if len(self.replay_buffer) < batch_size:
            return

        batch = random.sample(self.replay_buffer, batch_size)
        states, actions, rewards, next_states, dones = zip(*batch)

        states = torch.stack(states).to(self.device)
        actions = torch.tensor(actions, dtype=torch.long, device=self.device)
        rewards = torch.tensor(rewards, dtype=torch.float32, device=self.device)
        next_states = torch.stack(next_states).to(self.device)
        dones = torch.tensor(dones, dtype=torch.float32, device=self.device)

        with autocast():
            current_q_values = self.policy_net(states).gather(1, actions.view(-1, 1)).squeeze()
            next_actions = self.policy_net(next_states).argmax(1)
            next_q_values = self.target_net(next_states).gather(1, next_actions.view(-1, 1)).squeeze()
            target_q_values = rewards + (1 - dones) * self.gamma * next_q_values
            loss = nn.MSELoss()(current_q_values, target_q_values)

        self.optimizer.zero_grad()
        self.scaler.scale(loss).backward()
        self.scaler.step(self.optimizer)
        self.scaler.update()

        self.epsilon = max(self.epsilon * self.epsilon_decay, self.epsilon_min)

    def update_target_network(self):
        self.target_net.load_state_dict(self.policy_net.state_dict())

    def save_model(self, folder_path="models", best=False):
        os.makedirs(folder_path, exist_ok=True)
        suffix = "best" if best else "policy_net"
        torch.save(self.policy_net.state_dict(), os.path.join(folder_path, f"{suffix}.pth"))
        print(f"Model saved: {folder_path}/{suffix}.pth")

    def load_model(self, folder_path="models", best=False):
        model_file = "best.pth" if best else "policy_net.pth"
        path = os.path.join(folder_path, model_file)
        if os.path.exists(path):
            device = torch.device("cuda" if torch.cuda.is_available() else "cpu")
            self.policy_net.load_state_dict(torch.load(path , map_location=device))
            self.target_net.load_state_dict(self.policy_net.state_dict())
            print(f"Model loaded: {path}")
        else:
            print("No saved model found.")


def train_dqn_agent_rgb(isPlot=False, isTraining=True):
    env = flappy_bird_gym.make("FlappyBird-rgb-v0")
    action_dim = env.action_space.n
    agent = DQNAgentRGB(action_dim)
    agent.load_model(best=True)

    num_episodes = 10000
    target_update_freq = 10
    batch_size = 512

    rewards = []
    best_reward = -float('inf')

    for episode in range(num_episodes):
        print(f'Episode : {episode + 1}')
        state = env.reset()
        done = False
        total_reward = 0

        while not done:
            if not isTraining:
                env.render()

            action = agent.select_action(state)
            next_state, reward, done, _ = env.step(action)
            clipped_reward = max(min(reward, 1.0), -1.0)

            if isTraining:
                agent.store_transition(state, action, clipped_reward, next_state, done)
                agent.train(batch_size)

            state = next_state
            total_reward += reward

        rewards.append(total_reward)

        if isTraining:
            if episode % target_update_freq == 0:
                agent.update_target_network()

            avg_reward = sum(rewards[-100:]) / len(rewards[-100:])
            if avg_reward > best_reward:
                best_reward = avg_reward
                agent.save_model(best=True)

            if (episode + 1) % 100 == 0:
                plt.figure(figsize=(10, 5))
                plt.plot(rewards, label="Reward per Episode")
                plt.xlabel("Episodes")
                plt.ylabel("Reward")
                plt.title("Training Rewards")
                plt.legend()
                plt.savefig(f"reward_plot_{episode + 1}.png")
                plt.close()
                print(f"Episode {episode + 1}, Avg Reward: {avg_reward:.2f}, Epsilon: {agent.epsilon:.3f}")

    if isTraining:
        agent.save_model()
    env.close()


class Unbuffered:
    def __init__(self, stream):
        self.stream = stream

    def write(self, data):
        self.stream.write(data)
        self.stream.flush()  # Flush the stream immediately

    def flush(self):
        self.stream.flush()

if __name__ == '__main__':
    # log_file = "training_log.txt"
    # with open(log_file, "w") as f:
    #     unbuffered_f = Unbuffered(f)  # Wrap the file in an unbuffered wrapper
    #     with contextlib.redirect_stdout(unbuffered_f):
    train_dqn_agent_rgb(True, True)
=======
import os
import random
import torch
import torch.nn as nn
import torch.optim as optim
import gym
import flappy_bird_gym
import matplotlib.pyplot as plt
from collections import deque
from torch.cuda.amp import GradScaler, autocast
import contextlib


class DQNRGB(nn.Module):
    def __init__(self, action_dim):
        super(DQNRGB, self).__init__()
        self.conv1 = nn.Conv2d(3, 32, kernel_size=8, stride=4)
        self.conv2 = nn.Conv2d(32, 64, kernel_size=4, stride=2)
        self.conv3 = nn.Conv2d(64, 64, kernel_size=3, stride=1)

        self.dummy_input = torch.zeros(1, 3, 64, 64)
        self.feature_map_size = self._get_conv_output(self.dummy_input)

        self.value_stream = nn.Sequential(
            nn.Linear(self.feature_map_size, 512),
            nn.ReLU(),
            nn.Linear(512, 1)
        )
        self.advantage_stream = nn.Sequential(
            nn.Linear(self.feature_map_size, 512),
            nn.ReLU(),
            nn.Linear(512, action_dim)
        )

    def _get_conv_output(self, x):
        x = torch.relu(self.conv1(x))
        x = torch.relu(self.conv2(x))
        x = torch.relu(self.conv3(x))
        return int(torch.numel(x))

    def forward(self, x):
        x = torch.relu(self.conv1(x))
        x = torch.relu(self.conv2(x))
        x = torch.relu(self.conv3(x))
        x = x.view(x.size(0), -1)

        value = self.value_stream(x)
        advantage = self.advantage_stream(x)
        q_values = value + (advantage - advantage.mean(dim=1, keepdim=True))
        return q_values


class DQNAgentRGB:
    def __init__(self, action_dim, learning_rate=1e-4, gamma=0.99, epsilon_start=1.0, epsilon_min=0.01, epsilon_decay=0.9995):
        self.action_dim = action_dim
        self.gamma = gamma
        self.epsilon = epsilon_start
        self.epsilon_min = epsilon_min
        self.epsilon_decay = epsilon_decay
        self.replay_buffer = deque(maxlen=100000)

        self.device = torch.device("cuda" if torch.cuda.is_available() else "cpu")
        print(f"Using device: {self.device}")

        self.policy_net = DQNRGB(action_dim).to(self.device)
        self.target_net = DQNRGB(action_dim).to(self.device)
        self.optimizer = optim.Adam(self.policy_net.parameters(), lr=learning_rate)
        self.target_net.load_state_dict(self.policy_net.state_dict())
        self.target_net.eval()

        self.scaler = GradScaler()

    def preprocess(self, state):
        state = torch.tensor(state, dtype=torch.float32, device=self.device).permute(2, 0, 1) / 255.0
        return torch.nn.functional.interpolate(state.unsqueeze(0), size=(64, 64)).squeeze(0)

    def select_action(self, state):
        state = self.preprocess(state).unsqueeze(0)
        if random.random() < self.epsilon:
            return random.randint(0, self.action_dim - 1)
        else:
            with torch.no_grad():
                q_values = self.policy_net(state)
                return torch.argmax(q_values).item()

    def store_transition(self, state, action, reward, next_state, done):
        state = self.preprocess(state)
        next_state = self.preprocess(next_state)
        self.replay_buffer.append((state, action, reward, next_state, done))

    def train(self, batch_size=256):
        if len(self.replay_buffer) < batch_size:
            return

        batch = random.sample(self.replay_buffer, batch_size)
        states, actions, rewards, next_states, dones = zip(*batch)

        states = torch.stack(states).to(self.device)
        actions = torch.tensor(actions, dtype=torch.long, device=self.device)
        rewards = torch.tensor(rewards, dtype=torch.float32, device=self.device)
        next_states = torch.stack(next_states).to(self.device)
        dones = torch.tensor(dones, dtype=torch.float32, device=self.device)

        with autocast():
            current_q_values = self.policy_net(states).gather(1, actions.view(-1, 1)).squeeze()
            next_actions = self.policy_net(next_states).argmax(1)
            next_q_values = self.target_net(next_states).gather(1, next_actions.view(-1, 1)).squeeze()
            target_q_values = rewards + (1 - dones) * self.gamma * next_q_values
            loss = nn.MSELoss()(current_q_values, target_q_values)

        self.optimizer.zero_grad()
        self.scaler.scale(loss).backward()
        self.scaler.step(self.optimizer)
        self.scaler.update()

        self.epsilon = max(self.epsilon * self.epsilon_decay, self.epsilon_min)

    def update_target_network(self):
        self.target_net.load_state_dict(self.policy_net.state_dict())

    def save_model(self, folder_path="models", best=False):
        os.makedirs(folder_path, exist_ok=True)
        suffix = "best" if best else "policy_net"
        torch.save(self.policy_net.state_dict(), os.path.join(folder_path, f"{suffix}.pth"))
        print(f"Model saved: {folder_path}/{suffix}.pth")

    def load_model(self, folder_path="models", best=False):
        model_file = "best.pth" if best else "policy_net.pth"
        path = os.path.join(folder_path, model_file)
        if os.path.exists(path):
            device = torch.device("cuda" if torch.cuda.is_available() else "cpu")
            self.policy_net.load_state_dict(torch.load(path , map_location=device))
            self.target_net.load_state_dict(self.policy_net.state_dict())
            print(f"Model loaded: {path}")
        else:
            print("No saved model found.")


def train_dqn_agent_rgb(isPlot=False, isTraining=True):
    env = flappy_bird_gym.make("FlappyBird-rgb-v0")
    action_dim = env.action_space.n
    agent = DQNAgentRGB(action_dim)
    agent.load_model(best=True)

    num_episodes = 10000
    target_update_freq = 10
    batch_size = 512

    rewards = []
    best_reward = -float('inf')

    for episode in range(num_episodes):
        print(f'Episode : {episode + 1}')
        state = env.reset()
        done = False
        total_reward = 0

        while not done:
            if not isTraining:
                env.render()

            action = agent.select_action(state)
            next_state, reward, done, _ = env.step(action)
            clipped_reward = max(min(reward, 1.0), -1.0)

            if isTraining:
                agent.store_transition(state, action, clipped_reward, next_state, done)
                agent.train(batch_size)

            state = next_state
            total_reward += reward

        rewards.append(total_reward)

        if isTraining:
            if episode % target_update_freq == 0:
                agent.update_target_network()

            avg_reward = sum(rewards[-100:]) / len(rewards[-100:])
            if avg_reward > best_reward:
                best_reward = avg_reward
                agent.save_model(best=True)

            if (episode + 1) % 100 == 0:
                plt.figure(figsize=(10, 5))
                plt.plot(rewards, label="Reward per Episode")
                plt.xlabel("Episodes")
                plt.ylabel("Reward")
                plt.title("Training Rewards")
                plt.legend()
                plt.savefig(f"reward_plot_{episode + 1}.png")
                plt.close()
                print(f"Episode {episode + 1}, Avg Reward: {avg_reward:.2f}, Epsilon: {agent.epsilon:.3f}")

    if isTraining:
        agent.save_model()
    env.close()


class Unbuffered:
    def __init__(self, stream):
        self.stream = stream

    def write(self, data):
        self.stream.write(data)
        self.stream.flush()  # Flush the stream immediately

    def flush(self):
        self.stream.flush()

if __name__ == '__main__':
    log_file = "training_log.txt"
    with open(log_file, "w") as f:
        unbuffered_f = Unbuffered(f)  # Wrap the file in an unbuffered wrapper
        with contextlib.redirect_stdout(unbuffered_f):
            train_dqn_agent_rgb(True, True)
>>>>>>> 2b28c8c3
<|MERGE_RESOLUTION|>--- conflicted
+++ resolved
@@ -1,4 +1,3 @@
-<<<<<<< HEAD
 import os
 import random
 import torch
@@ -218,221 +217,7 @@
     #     unbuffered_f = Unbuffered(f)  # Wrap the file in an unbuffered wrapper
     #     with contextlib.redirect_stdout(unbuffered_f):
     train_dqn_agent_rgb(True, True)
-=======
-import os
-import random
-import torch
-import torch.nn as nn
-import torch.optim as optim
-import gym
-import flappy_bird_gym
-import matplotlib.pyplot as plt
-from collections import deque
-from torch.cuda.amp import GradScaler, autocast
-import contextlib
-
-
-class DQNRGB(nn.Module):
-    def __init__(self, action_dim):
-        super(DQNRGB, self).__init__()
-        self.conv1 = nn.Conv2d(3, 32, kernel_size=8, stride=4)
-        self.conv2 = nn.Conv2d(32, 64, kernel_size=4, stride=2)
-        self.conv3 = nn.Conv2d(64, 64, kernel_size=3, stride=1)
-
-        self.dummy_input = torch.zeros(1, 3, 64, 64)
-        self.feature_map_size = self._get_conv_output(self.dummy_input)
-
-        self.value_stream = nn.Sequential(
-            nn.Linear(self.feature_map_size, 512),
-            nn.ReLU(),
-            nn.Linear(512, 1)
-        )
-        self.advantage_stream = nn.Sequential(
-            nn.Linear(self.feature_map_size, 512),
-            nn.ReLU(),
-            nn.Linear(512, action_dim)
-        )
-
-    def _get_conv_output(self, x):
-        x = torch.relu(self.conv1(x))
-        x = torch.relu(self.conv2(x))
-        x = torch.relu(self.conv3(x))
-        return int(torch.numel(x))
-
-    def forward(self, x):
-        x = torch.relu(self.conv1(x))
-        x = torch.relu(self.conv2(x))
-        x = torch.relu(self.conv3(x))
-        x = x.view(x.size(0), -1)
-
-        value = self.value_stream(x)
-        advantage = self.advantage_stream(x)
-        q_values = value + (advantage - advantage.mean(dim=1, keepdim=True))
-        return q_values
-
-
-class DQNAgentRGB:
-    def __init__(self, action_dim, learning_rate=1e-4, gamma=0.99, epsilon_start=1.0, epsilon_min=0.01, epsilon_decay=0.9995):
-        self.action_dim = action_dim
-        self.gamma = gamma
-        self.epsilon = epsilon_start
-        self.epsilon_min = epsilon_min
-        self.epsilon_decay = epsilon_decay
-        self.replay_buffer = deque(maxlen=100000)
-
-        self.device = torch.device("cuda" if torch.cuda.is_available() else "cpu")
-        print(f"Using device: {self.device}")
-
-        self.policy_net = DQNRGB(action_dim).to(self.device)
-        self.target_net = DQNRGB(action_dim).to(self.device)
-        self.optimizer = optim.Adam(self.policy_net.parameters(), lr=learning_rate)
-        self.target_net.load_state_dict(self.policy_net.state_dict())
-        self.target_net.eval()
-
-        self.scaler = GradScaler()
-
-    def preprocess(self, state):
-        state = torch.tensor(state, dtype=torch.float32, device=self.device).permute(2, 0, 1) / 255.0
-        return torch.nn.functional.interpolate(state.unsqueeze(0), size=(64, 64)).squeeze(0)
-
-    def select_action(self, state):
-        state = self.preprocess(state).unsqueeze(0)
-        if random.random() < self.epsilon:
-            return random.randint(0, self.action_dim - 1)
-        else:
-            with torch.no_grad():
-                q_values = self.policy_net(state)
-                return torch.argmax(q_values).item()
-
-    def store_transition(self, state, action, reward, next_state, done):
-        state = self.preprocess(state)
-        next_state = self.preprocess(next_state)
-        self.replay_buffer.append((state, action, reward, next_state, done))
-
-    def train(self, batch_size=256):
-        if len(self.replay_buffer) < batch_size:
-            return
-
-        batch = random.sample(self.replay_buffer, batch_size)
-        states, actions, rewards, next_states, dones = zip(*batch)
-
-        states = torch.stack(states).to(self.device)
-        actions = torch.tensor(actions, dtype=torch.long, device=self.device)
-        rewards = torch.tensor(rewards, dtype=torch.float32, device=self.device)
-        next_states = torch.stack(next_states).to(self.device)
-        dones = torch.tensor(dones, dtype=torch.float32, device=self.device)
-
-        with autocast():
-            current_q_values = self.policy_net(states).gather(1, actions.view(-1, 1)).squeeze()
-            next_actions = self.policy_net(next_states).argmax(1)
-            next_q_values = self.target_net(next_states).gather(1, next_actions.view(-1, 1)).squeeze()
-            target_q_values = rewards + (1 - dones) * self.gamma * next_q_values
-            loss = nn.MSELoss()(current_q_values, target_q_values)
-
-        self.optimizer.zero_grad()
-        self.scaler.scale(loss).backward()
-        self.scaler.step(self.optimizer)
-        self.scaler.update()
-
-        self.epsilon = max(self.epsilon * self.epsilon_decay, self.epsilon_min)
-
-    def update_target_network(self):
-        self.target_net.load_state_dict(self.policy_net.state_dict())
-
-    def save_model(self, folder_path="models", best=False):
-        os.makedirs(folder_path, exist_ok=True)
-        suffix = "best" if best else "policy_net"
-        torch.save(self.policy_net.state_dict(), os.path.join(folder_path, f"{suffix}.pth"))
-        print(f"Model saved: {folder_path}/{suffix}.pth")
-
-    def load_model(self, folder_path="models", best=False):
-        model_file = "best.pth" if best else "policy_net.pth"
-        path = os.path.join(folder_path, model_file)
-        if os.path.exists(path):
-            device = torch.device("cuda" if torch.cuda.is_available() else "cpu")
-            self.policy_net.load_state_dict(torch.load(path , map_location=device))
-            self.target_net.load_state_dict(self.policy_net.state_dict())
-            print(f"Model loaded: {path}")
-        else:
-            print("No saved model found.")
-
-
-def train_dqn_agent_rgb(isPlot=False, isTraining=True):
-    env = flappy_bird_gym.make("FlappyBird-rgb-v0")
-    action_dim = env.action_space.n
-    agent = DQNAgentRGB(action_dim)
-    agent.load_model(best=True)
-
-    num_episodes = 10000
-    target_update_freq = 10
-    batch_size = 512
-
-    rewards = []
-    best_reward = -float('inf')
-
-    for episode in range(num_episodes):
-        print(f'Episode : {episode + 1}')
-        state = env.reset()
-        done = False
-        total_reward = 0
-
-        while not done:
+        # Convert the state to a numpy array, resize using OpenCV, and normalize
+        state = cv2.resize(state, (64, 64))  # Resize using OpenCV to 64x64
             if not isTraining:
                 env.render()
-
-            action = agent.select_action(state)
-            next_state, reward, done, _ = env.step(action)
-            clipped_reward = max(min(reward, 1.0), -1.0)
-
-            if isTraining:
-                agent.store_transition(state, action, clipped_reward, next_state, done)
-                agent.train(batch_size)
-
-            state = next_state
-            total_reward += reward
-
-        rewards.append(total_reward)
-
-        if isTraining:
-            if episode % target_update_freq == 0:
-                agent.update_target_network()
-
-            avg_reward = sum(rewards[-100:]) / len(rewards[-100:])
-            if avg_reward > best_reward:
-                best_reward = avg_reward
-                agent.save_model(best=True)
-
-            if (episode + 1) % 100 == 0:
-                plt.figure(figsize=(10, 5))
-                plt.plot(rewards, label="Reward per Episode")
-                plt.xlabel("Episodes")
-                plt.ylabel("Reward")
-                plt.title("Training Rewards")
-                plt.legend()
-                plt.savefig(f"reward_plot_{episode + 1}.png")
-                plt.close()
-                print(f"Episode {episode + 1}, Avg Reward: {avg_reward:.2f}, Epsilon: {agent.epsilon:.3f}")
-
-    if isTraining:
-        agent.save_model()
-    env.close()
-
-
-class Unbuffered:
-    def __init__(self, stream):
-        self.stream = stream
-
-    def write(self, data):
-        self.stream.write(data)
-        self.stream.flush()  # Flush the stream immediately
-
-    def flush(self):
-        self.stream.flush()
-
-if __name__ == '__main__':
-    log_file = "training_log.txt"
-    with open(log_file, "w") as f:
-        unbuffered_f = Unbuffered(f)  # Wrap the file in an unbuffered wrapper
-        with contextlib.redirect_stdout(unbuffered_f):
-            train_dqn_agent_rgb(True, True)
->>>>>>> 2b28c8c3
